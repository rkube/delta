# -*- Encoding: UTF-8 -*-

"""
Author: Minjun Choi (original), Ralph Kube (refactored)

Contains helper function for working with the ECEI diagnostic.
These are just the member functions from kstarecei.py, copied here
so that we don't need to instantiate an kstarecei object.

Defines abstraction for handling ECEI channels.

The ECEI diagnostics provides 192 independent channels that are arranged
into a 8 radial by 24 vertical view.

In fluctana, channels are referred to f.ex. L0101 or GT1507. The letters refer to a
device (D), the first two digits to the vertical channel number (V) and the last two digits
refer to the horizontal channel number (H). In delta we ue the format DDVVHH, where the letters
refer to one of the three components.
"""


import numpy as np
import warnings
import h5py
import itertools
import json
import time


from data_models.channels_2d import channel_2d, channel_range


class timebase_streaming():
    """Defines a timebase for a data chunk in the stream"""

    def __init__(self, t_start: float, t_end: float, f_sample: float, samples_per_chunk: int, chunk_idx: int):
        """
        Defines a timebase for a data chunk in the stream

        Parameters:
        -----------
        t_start............: float, Start time of the data stream, in seconds
        t_end..............: float, End time of the data stream, in seconds
        f_sample...........: float, Sampling frequency, in Hz
        samples_per_chunk..: int, Number of samples per chunk
        chunk_idx..........: int, Index of the chunk that this timebase is used used
        """
        assert(t_start < t_end)
        assert(f_sample > 0)
        assert(chunk_idx >= 0)
        assert(chunk_idx < (t_end - t_start) * f_sample // samples_per_chunk)

        self.t_start = t_start
        self.t_end = t_end
        self.f_sample = f_sample
        self.dt = 1. / self.f_sample

        # Total samples in the entire stream
        self.total_num_samples = int((self.t_end - self.t_start) / self.dt)
        self.chunk_idx = chunk_idx
        # How many samples are in a chunk
        self.samples_per_chunk = samples_per_chunk

    def time_to_idx(self, time: float):
        """Generates an index suitable to index the current data chunk for
        the time

        Parameters:
        -----------
        time.......: float, Absolute time we wish to get an index for
        """
        assert(time >= self.t_start)
        assert(time <= self.t_end)

        # Generate the index the time would have in the entire time-series
        tidx_absolute = round((time - self.t_start) / self.dt)
        if tidx_absolute // self.samples_per_chunk != self.chunk_idx:
            return None
        tidx_rel = tidx_absolute % self.samples_per_chunk

        return tidx_rel


    def gen_full_timebase(self):
        """Generates an array of times associated with the samples in the current chunk"""

        return np.arange(self.chunk_idx * self.samples_per_chunk,
                         (self.chunk_idx + 1) * self.samples_per_chunk) * self.dt + self.t_start


class timebase():
    def __init__(self, t_start, t_end, f_sample):
        """
        Defines a time base for ECEI channel data
        Parameters
        ----------
            t_trigger: float,
            t_offset: float,
            f_sample: float, sampling frequency of the ECEI data
        """
        # Assume that 0 <= t_start < t_end
        assert(t_end >= 0.0)
        assert(t_start < t_end)
        assert(f_sample >= 0.0)
        self.t_start = t_start
        self.t_end = t_end
        self.f_sample = f_sample
        self.dt = 1. / self.f_sample

        self.num_samples = int((self.t_end - self.t_start) / self.dt)


    def time_to_idx(self, t0):
        """
        Given a timestamp, returns the index where the timebase is closest.

        Parameters:
        t0: float - Time stamps that we want to calculate the index for
        """
        # Ensure that the time we are looking for is inside the domain
        assert(t0 >= self.t_start)
        assert(t0 <= self.t_end)

        fulltime = self.get_fulltime()
        idx = np.argmin(np.abs(fulltime - t0))

        return idx


    def get_fulltime(self):
        """
        Returns an array with the full timebase

        """
        return np.arange(self.t_start, self.t_end, self.dt)


def channel_range_from_str(range_str):
        """
        Generates a channel_range from a range, specified as
        'ECEI_[LGHT..][0-9]{4}-[0-9]{4}'

        Parameters:
        -----------
        range_str..: str,
                     Specifices KSTAR ECEI channel range

        Returns:
        --------
        channel_range: channel_range,
                       Channel range corresponding to range_str
        """

        import re

        m = re.search('[A-Z]{1,2}', range_str)
        try:
            dev = m.group(0)
        except:
            raise AttributeError("Could not parse channel string {0:s}".format(range_str))

        m = re.findall('[0-9]{4}', range_str)

        ch_i = int(m[0])
        ch_hi = ch_i % 100
        ch_vi = int(ch_i // 100)
        ch_i = channel_2d(ch_vi, ch_hi, 24, 8, 'horizontal')

        ch_f = int(m[1])
        ch_hf = ch_f % 100
        ch_vf = int(ch_f // 100)
        ch_f = channel_2d(ch_vf, ch_hf, 24, 8, 'horizontal')


        return channel_range(ch_i, ch_f)



class ecei_view():
    """Defines the view of an ECEI. This extends ecei_channel to the entire diagnostic

    Parameters:
    -----------
    datafilename: string, filename to the HDF5 file
    tb: timebase - Timebase object for the raw voltages
    dev: device name
    t_offset: tuple (t_n0, t_n1) - Tuple that defines the time interval where a signal reference value is calculated. If None,
                                    raw values will be used.
    t_crop: tuple (t_c0, t_c1) - Defines the time interval where the data is cropped to. If None, data will not
                                    be cropped


    """

    def __init__(self, datafilename, tb, dev, t_offset=(-0.099, -0.089), t_crop=(1.0, 1.1), num_v=24, num_h=8):

        # Number of vertical and horizontal channels
        self.num_v = num_v
        self.num_h = num_h
        # Infer number of samples in the cropped interval
        idx_offset = [tb.time_to_idx(t) for t in t_offset]
        if idx_crop is not None:
            idx_crop = [tb.time_to_idx(t) for t in t_crop]
        self.num_samples = idx_crop[1] - idx_crop[0]

        # Use float32 since data is generated from 16bit integers
        self.ecei_data = np.zeros([self.num_v, self.num_h, self.num_samples], dtype=np.float32)
        # Marks data the we ignore for plotting etc.
        self.bad_data = np.zeros([self.num_v, self.num_h], dtype=bool)

        # Offset level
        self.offlev = np.zeros([self.num_v, self.num_h], dtype=np.float32)
        # Offset standard deviation
        self.offstd = np.zeros([self.num_v, self.num_h], dtype=np.float32)
        # Signal level
        self.siglev = np.zeros([self.num_v, self.num_h], dtype=np.float32)
        # Signal standard deviation
        self.sigstd = np.zeros([self.num_v, self.num_h], dtype=np.float32)

        tic = time.perf_counter()
        # Load data from HDF file
        with h5py.File(datafilename, "r") as df:
            print("Trigger time: ", df['ECEI'].attrs['TriggerTime'])
            for ch_idx in range(192):
                ch_v, ch_h = np.mod(ch_idx, 24), ch_idx // 24
                ch_str = f"/ECEI/ECEI_{dev}{(ch_v + 1):02d}{(ch_h + 1):02d}/Voltage"

                # Calculate the start-of-shot offset
                self.offlev[ch_v, ch_h] = np.median(df[ch_str][idx_offset[0]:idx_offset[1]]) * 1e-4
                self.offstd[ch_v, ch_h] = df[ch_str][idx_offset[0]:idx_offset[1]].std() * 1e-4

                tmp = df[ch_str][idx_crop[0]:idx_crop[1]] * 1e-4  - self.offlev[ch_v, ch_h]

                self.siglev[ch_v, ch_h] = np.median(tmp)
                self.sigstd = tmp.std()
                self.ecei_data[ch_v, ch_h, :] = tmp / tmp.mean() - 1.0

        toc = time.perf_counter()

        print(f"Loading data took {(toc - tic):4.2f}s")

        self.tb = timebase(t_crop[0], t_crop[1], tb.f_sample)

        self.mark_bad_channels(verbose=True)


    def mark_bad_channels(self, verbose=False):
        """Mark bad channels. These are channels with either
        * Low signal level: std(offset) / siglev > 0.3
        * Saturated signal data(bottom saturation): std(offset) < 0.001
        * Saturated offset data(top saturation): std(signal) < 0.001
        """

        # Check for low signal level
        ref = 100. * self.offstd / self.siglev
        ref[self.siglev < 0.01] = 100

        if verbose:
            for item in np.argwhere(ref > 30.0):
                print(f"LOW SIGNAL: channel({item[0] + 1:d},{item[1] + 1:d}): {ref[tuple(item)]*1e2:4.2f}")
        self.bad_data[ref > 30.0] = True

        # Mark bottom saturated channels
        self.bad_data[self.offstd < 1e-3] = True
        if verbose:
            for item in np.argwhere(self.offstd < 1e-3):
                os = self.offstd[tuple(item)]
                ol = self.offlev[tuple(item)]
                print(f"SAT offset data channel ({item[0] + 1:d}, {item[1] + 1:d}) offstd = {os} offlevel = {ol}")

        # Mark top saturated channels
        self.bad_data[self.sigstd < 1e-3] = True
        if verbose:
            for item in np.argwhere(self.sigstd < 1e-3):
                os = self.offstd[tuple(item)]
                ol = self.offlev[tuple(item)]
                print(f"SAT signal data channel ({item[0] + 1:d}, {item[1] + 1:d}) offstd = {os} offlevel = {ol}")

class ecei_chunk():
    """Class that represents a time-chunk of ECEI data"""

    def __init__(self, data, tb, num_v=24, num_h=8):
        """
        Creates an ecei_chunk from a give dataset

        Parameters:
        -----------
<<<<<<< HEAD
        data......: ndarray, float:
                    Raw data for the ECEI voltages
        tb........: timebase_streaming
                    timebase for ECEI voltages
        num_v.....: int,
                    Number of vertical and horizontal channels
        num_h.....: int,
                     Number of horizontal channels
=======
        data.........: ndarray, float:
                       Raw data for the ECEI voltages. Needs to be
                       axis0: channels (num_v * num_h)
                       axis1: samples
        tb...........: timebase_streaming: Timebase
                       timebase for ECEI voltages
        num_v, num_h.: int,
                      Number of vertical and horizontal channels
>>>>>>> 646e1eb1
        """

        # Data should have more than 1 dimension, last dimension is time
        assert(data.ndim > 1)
        #
        self.num_v, self.num_h = num_v, num_h
        # Data can be 2 or 3 dimensional
        assert(np.prod(data.shape[:-1]) == self.num_h * self.num_v)

        # We should ensure that the data is contiguous so that we can remove this from
        #if not data.flags.contiguous:
        #self.ecei_data = np.array(data, copy=True)
        self.ecei_data = np.require(data, dtype=np.float64, requirements=['C', 'O', 'W', 'A'])
        assert(self.ecei_data.flags.contiguous)
        #self.ecei_data = data
        self.tb = tb
        self.channel_dim = 0
        self.sample_dim=1

    def data(self):
        """Common interface to data"""
        return self.ecei_data


    def create_ft(self, fft_data, fft_params):
        """Returns a fourier-transformed object"""
        return ecei_chunk_ft(fft_data, tb=self.tb, 
                             freqs=None, fft_params=fft_params)


class ecei_chunk_ft():
    """Class that represents a fourier-transformed time-chunk of ECEI data"""

    def __init__(self, data_ft, tb, freqs, fft_params, num_v=24, num_h=8):
        """Creates a fourier-transformed time-chunk of ECEI data

        Parameters:
        -----------
        data_ft....: ndarray, float
                     Fourier Coefficients
        tb.........: timebase streaming:
                     Timebase of the original data.
        freqs......: ndarray, float
                     Frequency vector
        params.....: dictionary
                     Parameters used to calculate the STFT
        num_v......: int
                     Number of vertical channels
        num_h......: int
                     Number of horizontal channels
        """
        self.data_ft = data_ft
        self.tb = tb
        self.freqs = freqs 
        self.fft_params = fft_params
        self.num_v = num_v
        self.num_h = num_h







class ecei_channel_2d(channel_2d):
    """Represents an ECEI channel.
    The ECEI array has 24 horizontal channels and 8 vertical channels.

    They are commonly represented as
    L2203
    where L denotes ???, 22 is the horizontal channel and 08 is the vertical channel.
    """

    def __init__(self, dev, ch_v, ch_h):
        """
        Parameters
        ----------
        dev: string, must be in 'L' 'H' 'G' 'GT' 'GR' 'HR'
        ch_h: int, Horizontal channel number, between 1 and 24
        ch_v: int, Vertical channel number, between 1 and 8
        """
        #
        assert(dev in ['L', 'H', 'G', "GT", 'HT', 'GR', 'HR'])
        self.dev = dev
        super().__init__(ch_v, ch_h, 24, 8)


    @classmethod
    def from_str(cls, ch_str):
        """Generates a channel object from a string, such as L2204 or GT1606.
        Input:
        ======
        cls: The class object (this is never passed to the method, but akin to self)
        ch_str: A channel string, such as L2205 of GT0808
        """

        import re
        # Define a regular expression that matches a sequence of 1 to 2 characters in [A-Z]
        # This will be our dev.
        m = re.search('[A-Z]{1,2}', ch_str)
        try:
            dev = m.group(0)
        except:
            raise AttributeError("Could not parse channel string {0:s}".format(ch_str))

        # Define a regular expression that matches 4 consecutive digits
        # These will be used to calculate ch_h and ch_v
        m = re.search('[0-9]{4}', ch_str)
        ch_num = int(m.group(0))

        ch_h = (ch_num % 100)
        ch_v = int(ch_num // 100)

        channel1 = cls(dev, ch_v, ch_h)
        return channel1


    def __str__(self):
        """Prints the channel as a standardized string DDHHVV, where D is dev, H is ch_h and V is ch_v.
        DD can be 1 or 2 characters, H and V are zero-padded"""
        ch_str = "{0:s}{1:02d}{2:02d}".format(self.dev, self.ch_v, self.ch_h)

        return(ch_str)


    def to_json(self):
        """Returns the class in JSON notation.
           This method avoids serialization error when using non-standard int types,
           such as np.int64 etc..."""
        d = {"ch_v": int(self.ch_v), "ch_h": int(self.ch_h), "dev": self.dev, "ch_num": int(self.ch_num)}
        return json.dumps(d, default=lambda o: o.__dict__, sort_keys=True, indent=4)


    @classmethod
    def from_json(cls, str):
        """Returns a channel instance from a json string"""

        j = json.loads(str)

        channel1 = cls(j["dev"], int(j["ch_v"]), int(j["ch_h"]))
        return(channel1)




# class ecei_channel():
#     """Defines data as an ECEI channel"""
#
#     def __init__(self, data, tb, channel, t_offset=None, t_crop=None):
#         """
#         Parameters:
#         -----------
#         data: ndarray, float - Raw Voltages from the ECEI diagnostic
#         tb: timebase - Timebase object for the raw voltages
#         channel: channel object - Describes the channel
#         t_offset: tuple (t_n0, t_n1) - Tuple that defines the time interval where a signal reference value is calculated. If None,
#                                      raw values will be used.
#         t_crop: tuple (t_c0, t_c1) - Defines the time interval where the data is cropped to. If None, data will not
#                                      be cropped
#
#         """
#
#         # Make sure that the timebase is appropriate for the data
#         assert(np.max(data.shape) == tb.num_samples)
#         self.ecei_data = data * 1e-4
#         self.tb_raw = tb
#         self.channel = channel
#
#         self.is_cropped = False
#         self.is_normalized = False
#
#         if t_offset is not None:
#             # Calculate the signal offset
#             self.calculate_offsets(t_offset)
#
#             if t_crop is not None:
#                 self.crop_data(t_crop)
#                 self.is_cropped = True
#
#             # Subtract signal offset after signal has been cropped
#             self.ecei_data = (self.ecei_data - self.offlev)
#
#         else:
#             if t_crop is not None:
#                 self.crop_data(t_crop)
#                 self.is_cropped = True
#
#         self.siglev = np.median(self.ecei_data)
#         self.sigstd = self.ecei_data.std()
#
#         # After signal is shifted and cropped we normalize the signal
#         self.ecei_data = self.ecei_data / self.ecei_data.mean() - 1.0
#
#         print("all good")
#
#
#     def calculate_offsets(self, t_offset):
#         """Calculate mean and standard deviation from un-normalized channel data
#         Parameters:
#         -----------
#         t_norm: t_n0, t_n1) - Tuple that defines the time interval where the data is normalized to
#         """
#
#         if self.is_normalized == False:
#             # Calculate normalization constants. See fluctana.py, line 118ff
#             idx_norm = [self.tb_raw.time_to_idx(t) for t in t_offset]
#
#             offset_interval = self.ecei_data[idx_norm[0]:idx_norm[1]]
#             print(f"Calculating offsets at {idx_norm[0]:d}:{idx_norm[1]:d}")
#             self.offlev = np.median(offset_interval)
#             self.offstd = offset_interval.std()
#
#
#     def calculate_sigstats(self):
#         """Calculate signal statistics. Before normalization.
#         """
#
#         assert(self.is_normalized == False)
#         self.siglev = np.median(self.ecei_data)
#         self.sigstd = self.ecei_data.std()
#
#
#     def crop_data(self, t_crop):
#         """Crops the data to the interval defined by t_crop.
#
#         Input:
#         ======
#         t_crop: Tuple (t0, t1), where t0 and t1 correspond to the timebase passed into __init__
#         """
#         if self.is_cropped == False:
#             idx_crop = [self.tb_raw.time_to_idx(t) for t in t_crop]
#             print("Cropping data using ", idx_crop)
#             self.ecei_data = self.ecei_data[idx_crop[0]:idx_crop[1]]
#             print(f"data[0] = {self.ecei_data[0]}, data[-1] = {self.ecei_data[-1]}")
#
#
#     def position(self):
#         # Returns the R,Z position of the channel
#         pass
#
#     def channel_name(self):
#         # Returns the channel name
#         pass
#
#     def get_timebase(self):
#         """Generates and returns a timebase object for the channel data"""
#
#         pass
#
#     def check_signal_level(self):
#         """
#         Returns True if the signal level is acceptable
#         Returns False if the signal level is bad
#         """
#
#         # Signal level is defined as the median, see fluctana.py line
#
#         if self.siglev > 0.01:
#             ref = 100. * self.offstd / self.siglev
#         else:
#             ref = 100.
#
#         if ref > 30.0:
#             warnings.warn(f"LOW signal level channel {self.channel:s}, ref = {ref:4.1f}, siglevel = {self.siglev:4.1f} V")
#             return False
#
#         return True
#
#
#     def check_bottom_sat(self):
#         """
#         Check bottom saturation.
#         Good saturation: Return True if bottom saturation is above 0.001
#         Bad saturation: Return False if bottom saturation is below 0.001
#         """
#
#         if self.offstd < 0.0001:
#             warning.warn(f"SAT offstd data channel {self.channel:s}, offstd = {self.offstd:g}%, offlevel = {self.offlev:g} V")
#             return False
#
#         return True
#
#
#     def check_top_sat(self):
#         """
#         Check top saturation.
#         Good saturation: Return True if top saturation is above 0.001
#         Bad saturation: Return False if top saturation is below 0.001
#         """
#
#         if self.sigstd < 0.001:
#             warning.warn(f"SAT sigstd data channel {self.channel:s}, sigstd = {self.sigstd:g}%, offlevel = {self.offlev:g} V")
#             return False
#
#         return True
#
#
#     def data(self):
#         """Common interface to data"""
#         return self.ecei_data



# class channel_range:
#     """Defines iteration over classes. The iteration can be either linear or rectangular:
#
#     For linear iteration, we map ch_h and ch_v to a linear index:
#     index = (8 * (ch_v - 1)) + ch_h - 1, see ch_hv_to_num.
#     The iteration proceeds linear from the index of a start_channel to the index of an end_channel:
#     >>> ch_start = channel('L', 1, 7)
#     >>> ch_end = channel('L', 2,)
#
#     """
#
#
#     def __init__(self, ch_start, ch_end, mode="rectangle"):
#         """Defines iteration over channels.
#         Input:
#         ======
#         ch_start: channel, Start channel
#         ch_end: channel, End channel
#         mode: string, either 'linear' or 'rectangle'.
#
#         If 'linear', the iterator moves linearly through the channel numbers from ch_start to ch_end.
#         If 'rectangle', the iterator moves from ch_start.h to ch_end.h and from ch_start.v to ch_end.v
#
#         yields channel object at the current position.
#         """
#
#         assert(ch_start.dev == ch_end.dev)
#
#         self.ch_start = ch_start
#         self.ch_end = ch_end
#
#         self.dev = ch_start.dev
#         self.ch_vi, self.ch_hi = ch_start.ch_v, ch_start.ch_h
#         self.ch_vf, self.ch_hf = ch_end.ch_v, ch_end.ch_h
#
#         self.ch_v = self.ch_vi
#         self.ch_h = self.ch_hi
#
#         assert(mode in ["linear", "rectangle"])
#         self.mode = mode
#
#
#     def __iter__(self):
#         self.ch_v = self.ch_vi
#         self.ch_h = self.ch_hi
#
#         return(self)
#
#     def __next__(self):
#
#         # Test if we are on the last iteration
#         if self.mode == "linear":
#             # Remember to set debug=False so that we don't raise out-of-bounds errors
#             # when generating the linear indices
#             if(ch_vh_to_num(self.ch_v, self.ch_h, debug=False) > ch_vh_to_num(self.ch_vf, self.ch_hf, debug=False)):
#                 raise StopIteration
#
#         elif self.mode == "rectangle":
#             if((self.ch_v > self.ch_vf) | (self.ch_h > self.ch_hf)):
#                 raise StopIteration
#
#         # IF we are not out of bounds, make a copy of the current v and h
#         ch_v = self.ch_v
#         ch_h = self.ch_h
#
#         # Increase the horizontal channel and reset vertical channel number.
#         # When iterating linearly, set v to 1
#         if self.mode == "linear":
#             if(self.ch_h == 8):
#                 self.ch_h = 1
#                 self.ch_v += 1
#             else:
#                 self.ch_h += 1
#
#         elif self.mode == "rectangle":
#             if(self.ch_h == self.ch_hf):
#                 self.ch_h = self.ch_hi
#                 self.ch_v += 1
#             else:
#                 self.ch_h += 1
#
#         # Return a channel with the previous ch_h
#         return channel(self.dev, ch_v, ch_h)
#
#
#     @classmethod
#     def from_str(cls, range_str, mode="rectangle"):
#         """
#         Generates a channel_range from a range, specified as
#         'ECEI_[LGHT..][0-9]{4}-[0-9]{4}'
#         """
#
#         import re
#
#         m = re.search('[A-Z]{1,2}', range_str)
#         try:
#             dev = m.group(0)
#         except:
#             raise AttributeError("Could not parse channel string {0:s}".format(range_str))
#
#         m = re.findall('[0-9]{4}', range_str)
#
#         ch_i = int(m[0])
#         ch_hi = ch_i % 100
#         ch_vi = int(ch_i // 100)
#         ch_i = channel(dev, ch_vi, ch_hi)
#
#         ch_f = int(m[1])
#         ch_hf = ch_f % 100
#         ch_vf = int(ch_f // 100)
#         ch_f = channel(dev, ch_vf, ch_hf)
#
#         return channel_range(ch_i, ch_f, mode)
#
#     def length(self):
#         """Calculates the number of channels in the list."""
#
#         chnum_f = ch_vh_to_num(self.ch_vf, self.ch_hf)
#         chnum_i = ch_vh_to_num(self.ch_vi, self.ch_hi)
#
#         return(chnum_f - chnum_i + 1)
#
#
#     def __str__(self):
#         """Returns a standardized string"""
#
#         ch_str = f"{self.__class__.__name__}: start: {self.ch_start}, end: {self.ch_end}, mode: {self.mode}"
#         return(ch_str)
#
#
#     def to_str(self):
#         """Formats the channel list as f.ex. GT1207-2201"""
#
#         #ch_str = "{0:s}{1:02d}{2:02d}-{3:02d}{4:02d}".format(self.dev, self.ch_hi, self.ch_vi, self.ch_hf, self.ch_vf)
#         ch_str = f"{self.dev:s}{self.ch_vi:02d}{self.ch_hi:02d}-{self.ch_vf:02d}{self.ch_hf:02d}"
#         return(ch_str)
#
#     def to_json(self):
#         return('{"ch_start": ' + ch_start.to_json() + ', "ch_end": ' + ch_end.to_json() + '}')
#

def get_abcd(channel, LensFocus, LensZoom, Rinit, new_H=True):
    """

    Parameters
    ----------
    ch: channel
    LensZoom: float
    LensFocus: float
    Rinit: float
           radial position of the channel, in meter
    new_H: bool
           If true, use new values for H-dev, shot > 12957

    Returns
    -------
    ABCD: The ABCD matrix
    """

    # ABCD matrix
    if channel.dev == 'L':
        sp = 3350 - Rinit*1000  # [m] -> [mm]
        abcd = np.array([[1,250+sp],[0,1]]).dot(
               np.array([[1,0],[(1.52-1)/(-730),1.52]])).dot(
               np.array([[1,135],[0,1]])).dot(
               np.array([[1,0],[(1-1.52)/(2700*1.52),1/1.52]])).dot(
               np.array([[1,1265-LensZoom],[0,1]])).dot(
               np.array([[1,0],[(1.52-1)/1100,1.52]])).dot(
               np.array([[1,40],[0,1]])).dot(
               np.array([[1,0],[(1-1.52)/(-1100*1.52),1/1.52]])).dot(
               np.array([[1,LensZoom],[0,1]])).dot(
               np.array([[1,0],[0,1.52]])).dot(
               np.array([[1,65],[0,1]])).dot(
               np.array([[1,0],[(1-1.52)/(800*1.52),1/1.52]])).dot(
               np.array([[1,710-LensFocus+140],[0,1]])).dot(
               np.array([[1,0],[(1.52-1)/(-1270),1.52]])).dot(
               np.array([[1,90],[0,1]])).dot(
               np.array([[1,0],[(1-1.52)/(1270*1.52),1/1.52]])).dot(
               np.array([[1,539+35+LensFocus],[0,1]]))

    elif channel.dev == 'H':
        sp = 3350 - Rinit*1000
        abcd = np.array([[1,250+sp],[0,1]]).dot(
               np.array([[1,0],[(1.52-1)/(-730),1.52]])).dot(
               np.array([[1,135],[0,1]])).dot(
               np.array([[1,0],[(1-1.52)/(2700*1.52),1/1.52]])).dot(
               np.array([[1,1265-LensZoom],[0,1]])).dot(
               np.array([[1,0],[(1.52-1)/1100,1.52]])).dot(
               np.array([[1,40],[0,1]])).dot(
               np.array([[1,0],[(1-1.52)/(-1100*1.52),1/1.52]])).dot(
               np.array([[1,LensZoom],[0,1]])).dot(
               np.array([[1,0],[0,1.52]])).dot(
               np.array([[1,65],[0,1]])).dot(
               np.array([[1,0],[(1-1.52)/(800*1.52),1/1.52]]))

        if new_H:
            abcd = abcd.dot(
               np.array([[1,520-LensFocus+590-9.2],[0,1]])).dot(
               np.array([[1,0],[(1.52-1)/(-1100),1.52]])).dot(
               np.array([[1,88.4],[0,1]])).dot(
               np.array([[1,0],[(1-1.52)/(1100*1.52),1/1.52]])).dot(
               np.array([[1,446+35+LensFocus-9.2],[0,1]]))
        else:
            abcd = abcd.dot(
               np.array([[1,520-LensFocus+590],[0,1]])).dot(
               np.array([[1,0],[(1.52-1)/(-1400),1.52]])).dot(
               np.array([[1,70],[0,1]])).dot(
               np.array([[1,0],[(1-1.52)/(1400*1.52),1/1.52]])).dot(
               np.array([[1,446+35+LensFocus],[0,1]]))

    elif channel.dev == 'G':
        sp = 3150 - Rinit*1000
        abcd = np.array([[1,1350-LensZoom+sp],[0,1]]).dot(
               np.array([[1,0],[0,1.545]])).dot(
               np.array([[1,100],[0,1]])).dot(
               np.array([[1,0],[(1-1.545)/(900*1.545),1/1.545]])).dot(
               np.array([[1,1430-LensFocus+660+LensZoom+470],[0,1]])).dot(
               np.array([[1,0],[0,1.545]])).dot(
               np.array([[1,70],[0,1]])).dot(
               np.array([[1,0],[(1-1.545)/(800*1.545),1/1.545]])).dot(
               np.array([[1,LensFocus-470],[0,1]])).dot(
               np.array([[1,0],[0,1.545]])).dot(
               np.array([[1,80],[0,1]])).dot(
               np.array([[1,0],[(1-1.545)/(800*1.545),1/1.545]])).dot(
               np.array([[1,390],[0,1]]))

    elif channel.dev == 'GT':
        sp = 2300 - Rinit*1000
        abcd = np.array([[1,sp+(1954-LensZoom)],[0,1]]).dot(
               np.array([[1,0],[(1.52-1)/(-1000),1.52]])).dot(
               np.array([[1,160],[0,1]])).dot(
               np.array([[1,0],[(1-1.52)/(1000*1.52),1/1.52]])).dot(
               np.array([[1,2280-(1954+160-LensZoom)],[0,1]])).dot(
               np.array([[1,0],[(1.52-1)/1000,1.52]])).dot(
               np.array([[1,20],[0,1]])).dot(
               np.array([[1,0],[0,1/1.52]])).dot(
               np.array([[1,4288-(2280+20)-LensFocus],[0,1]])).dot(
               np.array([[1,0],[(1.52-1)/(-1200),1.52]])).dot(
               np.array([[1,140],[0,1]])).dot(
               np.array([[1,0],[(1-1.52)/(1200*1.52),1/1.52]])).dot(
               np.array([[1,4520-(4288+140-LensFocus)],[0,1]])).dot(
               np.array([[1,0],[0,1.52]])).dot(
               np.array([[1,30],[0,1]])).dot(
               np.array([[1,0],[0,1/1.52]])).dot(
               np.array([[1,4940-(4520+30)],[0,1]]))

    elif channel.dev == 'GR':
        sp = 2300 - Rinit*1000
        abcd = np.array([[1,sp+(1954-LensZoom)],[0,1]]).dot(
               np.array([[1,0],[(1.52-1)/(-1000),1.52]])).dot(
               np.array([[1,160],[0,1]])).dot(
               np.array([[1,0],[(1-1.52)/(1000*1.52),1/1.52]])).dot(
               np.array([[1,2280-(1954+160-LensZoom)],[0,1]])).dot(
               np.array([[1,0],[(1.52-1)/1000,1.52]])).dot(
               np.array([[1,20],[0,1]])).dot(
               np.array([[1,0],[0,1/1.52]])).dot(
               np.array([[1,4288-(2280+20)-LensFocus],[0,1]])).dot(
               np.array([[1,0],[(1.52-1)/(-1200),1.52]])).dot(
               np.array([[1,140],[0,1]])).dot(
               np.array([[1,0],[(1-1.52)/(1200*1.52),1/1.52]])).dot(
               np.array([[1,4520-(4288+140-LensFocus)],[0,1]])).dot(
               np.array([[1,0],[0,1.52]])).dot(
               np.array([[1,30],[0,1]])).dot(
               np.array([[1,0],[0,1/1.52]])).dot(
               np.array([[1,4940-(4520+30)],[0,1]]))

    elif channel.dev == 'HT':
        sp = 2300 - Rinit*1000
        abcd = np.array([[1,sp+2586],[0,1]]).dot(
               np.array([[1,0],[0,1.52]])).dot(
               np.array([[1,140],[0,1]])).dot(
               np.array([[1,0],[(1-1.52)/(770*1.52),1/1.52]])).dot(
               np.array([[1,4929-(2586+140)-LensZoom],[0,1]])).dot(
               np.array([[1,0],[(1.52-1)/(1200),1.52]])).dot(
               np.array([[1,20],[0,1]])).dot(
               np.array([[1,0],[(1-1.52)/(-1200*1.52),1/1.52]])).dot(
               np.array([[1,5919-(4929+20-LensZoom)-LensFocus],[0,1]])).dot(
               np.array([[1,0],[(1.52-1)/(-1300),1.52]])).dot(
               np.array([[1,130],[0,1]])).dot(
               np.array([[1,0],[(1-1.52)/(1300*1.52),1/1.52]])).dot(
               np.array([[1,6489-(5919+130-LensFocus)],[0,1]])).dot(
               np.array([[1,0],[0,1.52]])).dot(
               np.array([[1,25.62],[0,1]])).dot(
               np.array([[1,0],[0,1/1.52]])).dot(
               np.array([[1,7094.62-(6489+25.62)],[0,1]]))

    return abcd


def beam_path(ch, LensFocus, LensZoom, rpos):
    """Calculates the ray vertical position and angle at rpos [m] ray starting
    from the array box position.

    Input:
    ======
    ch, channel.
    LensFocus, float
    LensZoom: float
    rpos: float, radial position of the channel view, in meters
    ch_v: int, number of vertical channel
    """

    abcd = get_abcd(ch, LensFocus, LensZoom, rpos)

    # vertical position from the reference axis (vertical center of all lens, z=0 line) at ECEI array box
    zz = (np.arange(24, 0, -1) - 12.5) * 14  # [mm]
    # angle against the reference axis at ECEI array box
    aa = np.zeros(np.size(zz))

    # vertical posistion and angle at rpos
    za = np.dot(abcd, [zz, aa])
    zpos = za[0][ch.ch_v - 1] * 1e-3  # zpos [m]
    apos = za[1][ch.ch_v - 1]  # angle [rad] positive means the (z+) up-directed (divering from array to plasma)

    return zpos, apos

def channel_position(ch, ecei_cfg):
    """Calculates the position of a channel in configuration space

    Input:
    ======
    ch, channel, The channel whos position we want to calculate
    ecei_cfg, dict: Parameters of the ECEi diagnostic.
    """

    me = 9.1e-31             # electron mass, in kg
    e = 1.602e-19            # charge, in C
    mu0 = 4. * np.pi * 1e-7  # permeability
    ttn = 56*16              # total TF coil turns

    # Unpack ecei_cfg
    TFcurrent = ecei_cfg["TFcurrent"] # Instead of multiplying by 1e3, we put this in the config file
    LoFreq = ecei_cfg["LoFreq"]
    LensFocus = ecei_cfg["LensFocus"]
    LensZoom = ecei_cfg["LensZoom"]
    # Set hn, depending on mode. If mode is undefined, set X-mode as default.
    try:
        if ecei_cfg["Mode"] == 'O':
            hn = 1
        elif ecei_cfg["Mode"] == 'X':
            hn = 2

    except KeyError as k:
        print("ecei_cfg: key {0:s} not found. Defaulting to 2nd X-mode".format(k.__str__()))
        ecei_cfg["Mode"] = 'X'
        hn = 2

    rpos = hn * e * mu0 * ttn * TFcurrent /\
                (4. * np.pi * np.pi * me * ((ch.ch_h - 1) * 0.9 + 2.6 + LoFreq) * 1e9)
    zpos, apos = beam_path(ch, LensFocus, LensZoom, rpos)
    return (rpos, zpos, apos)


# End of file kstar_ecei.py<|MERGE_RESOLUTION|>--- conflicted
+++ resolved
@@ -285,7 +285,6 @@
 
         Parameters:
         -----------
-<<<<<<< HEAD
         data......: ndarray, float:
                     Raw data for the ECEI voltages
         tb........: timebase_streaming
@@ -294,16 +293,6 @@
                     Number of vertical and horizontal channels
         num_h.....: int,
                      Number of horizontal channels
-=======
-        data.........: ndarray, float:
-                       Raw data for the ECEI voltages. Needs to be
-                       axis0: channels (num_v * num_h)
-                       axis1: samples
-        tb...........: timebase_streaming: Timebase
-                       timebase for ECEI voltages
-        num_v, num_h.: int,
-                      Number of vertical and horizontal channels
->>>>>>> 646e1eb1
         """
 
         # Data should have more than 1 dimension, last dimension is time
