--- conflicted
+++ resolved
@@ -40,15 +40,8 @@
 
 import backends
 
-<<<<<<< HEAD
 from streaming.reader_mpi import reader_gen
-=======
-<<<<<<< HEAD
-from streaming.reader_mpi import reader_bpfile, reader_dataman, reader_sst
-=======
-from streaming.reader_mpi import reader_gen
->>>>>>> 8d1396632742289d44d8722271da3ab0c2de0768
->>>>>>> 4e184bda
+
 from analysis.task_fft import task_fft_scipy
 from analysis.tasks_mpi import task_spectral
 from analysis.channels import channel_range
@@ -152,22 +145,7 @@
             fft_params = my_fft.get_fft_params()
 
             # Create ADIOS reader object
-<<<<<<< HEAD
             reader = reader_gen(cfg)
-=======
-<<<<<<< HEAD
-            if cfg["transport"]["engine"].lower() == "bp4":
-                reader = reader_bpfile(cfg)
-            elif cfg["transport"]["engine"].lower() == "dataman":
-                reader = reader_dataman(cfg)
-            elif cfg["transport"]["engine"].lower() == "sst":
-                reader = reader_sst(cfg)
-            else:
-                raise KeyError(f"cfg[transport][engine] = {cfg['transport']['engine']}. But it should be either bp4 or dataman")
-=======
-            reader = reader_gen(cfg)
->>>>>>> 8d1396632742289d44d8722271da3ab0c2de0768
->>>>>>> 4e184bda
 
             # Create the task list
             logger.info(f"Storing metadata")
@@ -204,38 +182,19 @@
                     # Generate message id and publish is
                     msg = AdiosMessage(tstep_idx=reader.CurrentStep(), data=stream_data)
                     dq.put(msg)
-<<<<<<< HEAD
                     logger.info(f"Published message {msg}")
                     reader.EndStep()
-=======
-<<<<<<< HEAD
-                    logger.info(f"rank{rank} Published message {msg}")
->>>>>>> 4e184bda
                 else:
                     logger.info(f"Exiting: StepStatus={stepStatus}")
                     dq.put(AdiosMessage(tstep_idx=None, data=None))
                     break
 
                 if reader.CurrentStep() >= 90:
-<<<<<<< HEAD
                     logger.info(f"Exiting: StepStatus={stepStatus}")
-=======
+                else:
                     logger.info(f"rank{rank} Exiting: StepStatus={stepStatus}")
-=======
-                    logger.info(f"Published message {msg}")
-                    reader.EndStep()
-                else:
-                    logger.info(f"Exiting: StepStatus={stepStatus}")
->>>>>>> 8d1396632742289d44d8722271da3ab0c2de0768
->>>>>>> 4e184bda
-                    dq.put(AdiosMessage(tstep_idx=None, data=None))
                     break
-                step = step + 1
-
-                #if reader.CurrentStep() >= 5:
-                #    logger.info(f"Exiting: StepStatus={stepStatus}")
-                #    dq.put(AdiosMessage(tstep_idx=None, data=None))
-                #    break
+
 
                 last_step = reader.CurrentStep()
 
@@ -256,14 +215,4 @@
 if __name__ == "__main__":
     main()
 
-<<<<<<< HEAD
-
-# End of file processor_mpi.py
-=======
-<<<<<<< HEAD
-# End of file processor_mpi.py
-=======
-
-# End of file processor_mpi.py
->>>>>>> 8d1396632742289d44d8722271da3ab0c2de0768
->>>>>>> 4e184bda
+# End of file processor_mpi.py