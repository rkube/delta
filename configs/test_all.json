--- conflicted
+++ resolved
@@ -1,42 +1,5 @@
 {
   "shotnr": 18431,
-  "transport_dataman":
-  {
-    "chunk_size": 10000,
-    "nstep": 100,
-    "datapath": "/global/cscratch1/sd/rkube/KSTAR/kstar_streaming/018431/",
-    "engine": "dataman",
-    "channel_range": ["L0101-0808"],
-    "params":
-    {
-      "IPAddress": "128.55.205.18", 
-      "Timeout": "300",
-      "Port": "12306",
-      "OneToOneMode": "TRUE",
-      "AlwaysProvideLatestTimestep": "FALSE",
-      "OpenTimeoutSecs": "300"
-<<<<<<< HEAD
-=======
-    }
-  },
-  "transport":
-  {
-    "chunk_size": 10000,
-    "nstep": 100,
-    "datapath": "/global/cscratch1/sd/rkube/KSTAR/kstar_streaming/018431/",
-    "engine": "SST",
-    "channel_range": ["L0101-0808"],
-    "params":
-    {
-      "IPAddress": "128.55.205.18", 
-      "Timeout": "300",
-      "Port": "12400",
-      "OneToOneMode": "TRUE",
-      "AlwaysProvideLatestTimestep": "FALSE",
-      "OpenTimeoutSecs": "300"
->>>>>>> 8d1396632742289d44d8722271da3ab0c2de0768
-    }
-  },
   "transport":
   {
     "chunk_size": 10000,
