--- conflicted
+++ resolved
@@ -32,13 +32,10 @@
 parser.add_argument('--config', type=str,
                     help='Lists the configuration file',
                     default='configs/test_generator.json')
-<<<<<<< HEAD
 parser.add_argument('--kstar', help='kstar', action='store_true')
-=======
 parser.add_argument('--slow', type=float,
                     help="Adds a small break in-between sending packages."
                     default=0.1)
->>>>>>> 5872249e
 args = parser.parse_args()
 
 # set up the configuration
