# Endocing: UTF-8 -*-


"""Receives data from generator and forwards them to processor."""

from mpi4py import MPI

import logging
import logging.config
import queue
import threading
import attr
import json
import yaml
import argparse

from streaming.writers import writer_gen
from streaming.reader_mpi import reader_gen
from data_models.helpers import gen_channel_name, gen_var_name


@attr.s
class AdiosMessage:
    """Dummy replacement for data_chunk class."""
    tstep_idx = attr.ib(repr=True)
    data = attr.ib(repr=False)
    attrs = attr.ib(repr=False)


def forward(Q, cfg, args, timeout):
    """To be executed by a local thread. Pops items from the queue and forwards them."""
    global comm, rank
    logger = logging.getLogger("middleman")
    logger.info(f"Worker: Creating writer_gen: engine={cfg[args.transport_tx]['engine']}")

    # suffix = ""  # if not args.debug else '-MM'
    ch_name = gen_channel_name(cfg["diagnostic"])
    writer = writer_gen(cfg[args.transport_tx], ch_name)
    logger.info(f"Worker: Streaming channel name = {ch_name}")

    tx_list = []
    is_first = True
    while True:
        # msg = None
        try:
            msg = Q.get(timeout=timeout)
            logger.info(f"Worker: Receiving from Queue: {msg} - {msg.data.shape}, {msg.data.dtype}")
            if is_first:
                writer.DefineVariable(gen_var_name(cfg)[rank], msg.data.shape, msg.data.dtype)
                #if msg.attrs is not None:
                writer.DefineAttributes("stream_attrs", msg.attrs)
                logger.info(f"Worker: Defining stream_attrs for forwarded stream: {msg.attrs}")
                writer.Open()
                logger.info("Worker: Starting forwarding process")
                is_first = False
        except queue.Empty:
            logger.info("Worker: Empty queue after waiting until time-out. Exiting")
            break

        logger.info(f"Worker Forwarding chunk {msg.tstep_idx}. Data = {msg.data.shape}")
        writer.BeginStep()
        writer.put_data(msg)
        writer.EndStep()
        time.sleep(0.1)
        logger.info(f"Worker: Done writing chunk {msg.tstep_idx}.")
        tx_list.append(msg.tstep_idx)

        Q.task_done()
        logger.info(f"Consumed tidx={msg.tstep_idx}")

    logger.info(f"Worker: Exiting send loop. Transmitted {len(tx_list)} time chunks: {tx_list}")
    logger.info(writer.transfer_stats())


def main():
    """Reads items from a ADIOS2 connection and forwards them."""
    global comm, rank, args
    comm = MPI.COMM_WORLD
    rank = comm.Get_rank()

    parser = argparse.ArgumentParser(description="Receive data and dispatch" +
                                     "analysis tasks to a mpi queue")
    parser.add_argument('--config', type=str, help='Lists the configuration file',
                        default='configs/config-middle.json')
    parser.add_argument("--transport_rx", help="Specifies the name of the transport section that is used to configure the reader",
                        default="transport_rx")
    parser.add_argument("--transport_tx", help="Specifies the name of the transport section that is used to configure the writer",
                        default="transport_tx")
    args = parser.parse_args()

    with open(args.config, "r") as df:
        cfg = json.load(df)
    timeout = 5

    # The middleman uses both a reader and a writer. Each is configured with using
    # their respective section of the config file. Therefore some keys are duplicated,
    # such as channel_range. Make sure that these items are the same in both sections

    with open("configs/logger.yaml", "r") as f:
        log_cfg = yaml.safe_load(f.read())
    logging.config.dictConfig(log_cfg)
    logger = logging.getLogger('middleman')

    # Create ADIOS reader object
    reader = reader_gen(cfg[args.transport_rx], gen_channel_name(cfg["diagnostic"]))
    reader.Open()
    stream_attrs = None
    stream_varname = gen_var_name(cfg)[rank]
    logger.info(f"Main: Stream varname: {stream_varname}")

    dq = queue.Queue()
    msg = None
    worker = threading.Thread(target=forward, args=(dq, cfg, args, timeout))
    worker.start()

    rx_list = []
    stream_data = None
    while True:
        stepStatus = reader.BeginStep()
        logger.info(f"Main: stepStatus = {stepStatus}, currentStep = {reader.CurrentStep()}")
        if stepStatus:
            # Read data
<<<<<<< HEAD
            if stream_attrs is None:
                stream_attrs = reader.get_attrs("stream_attrs")
                logger.info(f"Got attributes: {stream_attrs}")
=======
            stream_data = reader.Get(stream_varname, save=False)
            if stream_attrs is None:
                if reader.InquireAttribute("stream_attrs"):
                    stream_attrs = reader.get_attrs("stream_attrs")
>>>>>>> e96d09b2

            stream_data = reader.Get(stream_varname, save=False)
            rx_list.append(reader.CurrentStep())

            # Generate message id and publish is
            msg = AdiosMessage(tstep_idx=reader.CurrentStep(), data=stream_data, attrs=stream_attrs)
            dq.put_nowait(msg)
            logger.info(f"Main: Published message {msg}")
            reader.EndStep()
        else:
            logger.info(f"Main: Exiting: StepStatus={stepStatus}")
            break

        # last_step = reader.CurrentStep()

    logger.info("Main: Exiting main loop")
    worker.join()
    logger.info("Main: Workers have joined")
    dq.join()
    logger.info("Main: Queue joined")
    logger.info("Main: Finished")


if __name__ == "__main__":
    main()

# End of file middleman.py<|MERGE_RESOLUTION|>--- conflicted
+++ resolved
@@ -120,16 +120,10 @@
         logger.info(f"Main: stepStatus = {stepStatus}, currentStep = {reader.CurrentStep()}")
         if stepStatus:
             # Read data
-<<<<<<< HEAD
-            if stream_attrs is None:
-                stream_attrs = reader.get_attrs("stream_attrs")
-                logger.info(f"Got attributes: {stream_attrs}")
-=======
             stream_data = reader.Get(stream_varname, save=False)
             if stream_attrs is None:
                 if reader.InquireAttribute("stream_attrs"):
                     stream_attrs = reader.get_attrs("stream_attrs")
->>>>>>> e96d09b2
 
             stream_data = reader.Get(stream_varname, save=False)
             rx_list.append(reader.CurrentStep())
