# -*- Encoding: UTF-8 -*-

"""This processor implements the one-to-one model using mpi.

To run on an interactive node
srun -n 4 python -m mpi4py.futures processor_mpi_tasklist.py  --config configs/test_all.json

Remember to have adios2 included in $PYTHONPATH

This is the streaming_attrs branch.
"""

from mpi4py import MPI

import logging
import logging.config
import random
import queue
import threading
import time
import string
import json
import yaml
import argparse

import numpy as np

from concurrent.futures import ThreadPoolExecutor
from mpi4py.futures import MPIPoolExecutor

from preprocess.preprocess import preprocessor
from analysis.tasks_mpi import task_list
from streaming.reader_mpi import reader_gen
from data_models.helpers import gen_channel_name, gen_var_name, data_model_generator
from storage.backend import get_storage_object


def consume(Q, my_task_list, my_preprocessor):
    """Dispatch work items from the queue on an executor.

    Executed by a local thread.
    """
    logger = logging.getLogger('simple')
    global cfg

    comm = MPI.COMM_WORLD
    rank = comm.Get_rank()

    logger.info("Starting consume")

    while True:
        try:
            msg = Q.get(timeout=5.0)
        except queue.Empty:
            logger.info("Empty queue after waiting until time-out. Exiting")
            break

        #np.savez(f"test_data/msg_array_i_{msg.tb.chunk_idx:04d}.npz", msg.data)

        # TODO: Should there be a general method to a time index from a data chunk?
        logger.info(f"Rank {rank}: Consumed: {msg.tb} Got data type {type(msg)}")
        msg = my_preprocessor.submit(msg)
        # if(msg.tb.chunk_idx == 1):
        #np.savez(f"test_data/msg_array_p_{msg.tb.chunk_idx:04d}.npz", msg.data)

        my_task_list.submit(msg)

        Q.task_done()
    logger.info("Task done")


def main():
    """Procesess a stream of data chunks on an executor."""
    comm = MPI.COMM_WORLD
    rank = comm.Get_rank()
    # size = comm.Get_size()

    # Parse command line arguments and read configuration file
    parser = argparse.ArgumentParser(description="Receive data and dispatch analysis" +
                                     "tasks to a mpi queue")
    parser.add_argument('--config', type=str, help='Lists the configuration file',
                        default='configs/config_null.json')
    parser.add_argument('--benchmark', action="store_true")
    args = parser.parse_args()

    global cfg

    with open(args.config, "r") as df:
        cfg = json.load(df)
        df.close()

    # Load logger configuration from file:
    # http://zetcode.com/python/logging/
    with open("configs/logger.yaml", "r") as f:
        log_cfg = yaml.safe_load(f.read())
    logging.config.dictConfig(log_cfg)
    logger = logging.getLogger('simple')

    # Create a global executor
    # executor = concurrent.futures.ThreadPoolExecutor(max_workers=60)
    # PoolExecutor for pre-processing, on-node.
    # executor_pre = MPIPoolExecutor(max_workers=4)
    executor_pre = ThreadPoolExecutor(max_workers=4)
    # PoolExecutor for data analysis. off-node
    executor_anl = MPIPoolExecutor(max_workers=24)

    stream_varname = gen_var_name(cfg)[rank]

    cfg["run_id"] = ''.join(random.choice(string.ascii_uppercase + string.digits) for _ in range(6))
    cfg["run_id"] = "ABC234"
    cfg["storage"]["run_id"] = cfg["run_id"]
    logger.info(f"Starting run {cfg['run_id']}")

    # Instantiate a storage backend and store the run configuration and task configuration
    store_type = get_storage_object(cfg["storage"])
    store_backend = store_type(cfg["storage"])
<<<<<<< HEAD
    # logger.info(f"Stored one")
=======
    store_backend.store_one({"run_id": cfg['run_id'], "run_config": cfg})
    logger.info(f"Stored one")
>>>>>>> eab16af0

    #TODO: (RMC)  Should this be moved to where cfg updated? (would allow updating channels to process remotely)
    #(would need to 
    reader = reader_gen(cfg["transport_nersc"], gen_channel_name(cfg["diagnostic"]))

    dq = queue.Queue()
    msg = None

    tic_main = time.perf_counter()

    # reader.Open() is blocking until it opens the data file or receives the
    # data stream. Put this right before entering the main loop
    logger.info(f"{rank} Waiting for generator")
    reader.Open()
    logger.info("Starting main loop")

    rx_list = []
    cfg_update = False
    while True:
        stepStatus = reader.BeginStep()
        if stepStatus:
            # Read data
            if not cfg_update:
                cfg.update(reader.get_attrs("cfg"))
                cfg_update = True
                #TODO: (RMC)  The following taken from above
                store_backend.store_one({"run_id": cfg['run_id'], "run_config": cfg})
                data_model_gen = data_model_generator(cfg["diagnostic"])

                my_preprocessor = preprocessor(executor_pre, cfg)
                my_task_list = task_list(executor_anl, cfg["task_list"], cfg["diagnostic"], cfg["storage"])

                workers = []
                for _ in range(1):
                    worker = threading.Thread(target=consume, args=(dq, my_task_list, my_preprocessor))
                    worker.start()
                    workers.append(worker)

            stream_data = reader.Get(stream_varname, save=False)
            if reader.CurrentStep() in [0, 140]:
                rx_list.append(reader.CurrentStep())

                # Create a datamodel instance from the raw data and push into the queue
                msg = data_model_gen.new_chunk(stream_data, reader.CurrentStep())
                dq.put_nowait(msg)
                logger.info(f"Published tidx {reader.CurrentStep()}")
            reader.EndStep()
        else:
            logger.info(f"Exiting: StepStatus={stepStatus}")
            break

        if reader.CurrentStep() > 142:
            logger.info("End of the line. Exiting")
            break
    dq.join()
    logger.info("Queue joined")

    logger.info("Exiting main loop")
    for thr in workers:
        thr.join()

    logger.info("Workers have joined")

    # Shutdown the executioner
    executor_anl.shutdown(wait=True)
    executor_pre.shutdown(wait=True)
    # executor.shutdown(wait=True)

    toc_main = time.perf_counter()
    logger.info(f"Run {cfg['run_id']} finished in {(toc_main - tic_main):6.4f}s")
    logger.info(f"Processed {len(rx_list)} time_chunks: {rx_list}")


if __name__ == "__main__":
    main()

# End of file processor_mpi.py<|MERGE_RESOLUTION|>--- conflicted
+++ resolved
@@ -114,12 +114,7 @@
     # Instantiate a storage backend and store the run configuration and task configuration
     store_type = get_storage_object(cfg["storage"])
     store_backend = store_type(cfg["storage"])
-<<<<<<< HEAD
     # logger.info(f"Stored one")
-=======
-    store_backend.store_one({"run_id": cfg['run_id'], "run_config": cfg})
-    logger.info(f"Stored one")
->>>>>>> eab16af0
 
     #TODO: (RMC)  Should this be moved to where cfg updated? (would allow updating channels to process remotely)
     #(would need to 
