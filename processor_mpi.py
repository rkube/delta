# -*- coding: UTF-8 -*-

"""
This processor implements the one-to-one model using mpi

main loop is based on:
* https://www.roguelynn.com/words/asyncio-true-concurrency/
* Jong's threaded queue code
* Dask codes


To run on an interactive node
srun -n 4 python -m mpi4py.futures processor_mpi.py  --config configs/test_crossphase.json

"""

import os
from mpi4py import MPI
from mpi4py.futures import MPIPoolExecutor, MPICommExecutor
import sys
#sys.path.append("/global/homes/r/rkube/software/adios2-current/lib64/python3.7/site-packages")

import logging
import logging.config
import random
import string
import queue
#import concurrent.futures
import threading

import numpy as np
import attr
import timeit
import datetime

import json
import yaml
import argparse
import adios2

import backends

from streaming.reader_mpi import reader_gen

from analysis.task_fft import task_fft_scipy
from analysis.tasks_mpi import task_spectral
from analysis.channels import channel_range


@attr.s 
class AdiosMessage:
    """Storage class used to transfer data from Kstar(Dataman) to
    local PoolExecutor"""
    tstep_idx = attr.ib(repr=True)
    data      = attr.ib(repr=False)


cfg = {}


def consume(Q, executor, my_fft, task_list):
    """Executed by a local thread. Dispatch work items from the
    Queue to the PoolExecutor"""

    logger = logging.getLogger('simple')
    global cfg

    comm  = MPI.COMM_WORLD
    rank = comm.Get_rank()
    size = comm.Get_size()

    while True:
        msg = Q.get()
        # If we get our special break message, we exit
        if msg.tstep_idx == None:
            Q.task_done()
            break

        # Step 1) Perform STFT. TODO: We may distribute this among the tasks
        tic_fft = timeit.default_timer()
        fft_data = my_fft.do_fft_local(msg.data)
        toc_fft = timeit.default_timer()
        logger.info(f"rank {rank}: tidx={msg.tstep_idx}: FFT took {(toc_fft - tic_fft):6.4f}s")

        # Step 2) Distribute the work via the executor 
        for task in task_list:
            #task.calc_and_store(executor, fft_data, msg.tstep_idx, cfg)
            task.submit(executor, fft_data, msg.tstep_idx, cfg)

        Q.task_done()
        logger.info(f"rank {rank}: Consumed {msg}")


def main():
    # Parse command line arguments and read configuration file
    parser = argparse.ArgumentParser(description="Receive data and dispatch analysis tasks to a mpi queue")
    parser.add_argument('--config', type=str, help='Lists the configuration file', default='configs/config_null.json')
    parser.add_argument('--benchmark', action="store_true")
    args = parser.parse_args()

    global cfg

    with open(args.config, "r") as df:
        cfg = json.load(df)
        df.close()
    
    # Load logger configuration from file: 
    # http://zetcode.com/python/logging/
    with open('configs/logger.yaml', 'r') as f:
        log_cfg = yaml.safe_load(f.read())
    logging.config.dictConfig(log_cfg)

    comm  = MPI.COMM_WORLD
    rank = comm.Get_rank()
    size = comm.Get_size()


    # Create a global executor
    #executor = concurrent.futures.ThreadPoolExecutor(max_workers=60)
    #executor = MPIPoolExecutor(max_workers=24)

    adios2_varname = channel_range.from_str(cfg["transport"]["channel_range"][0])

    with MPICommExecutor(MPI.COMM_WORLD) as executor:
        if executor is not None:

            logger = logging.getLogger('simple')
            logger.info(f"Starting up. Using adios2 from {adios2.__file__}")
            cfg['run_id'] = ''.join(random.choice(string.ascii_uppercase + string.digits) for _ in range(6))
            logger.info(f"Starting run {cfg['run_id']}")
    
            # Instantiate a storage backend and store the run configuration and task configuration
            if cfg['storage']['backend'] == "numpy":
                store_backend = backends.backend_numpy(cfg['storage'])
            elif cfg['storage']['backend'] == "mongo":
                store_backend = backends.backend_mongodb(cfg)
            elif cfg['storage']['backend'] == "null":
                store_backend = backends.backend_null(cfg['storage'])

            store_backend.store_one({"run_id": cfg['run_id'], "run_config": cfg})

            # Create the FFT task
            cfg["fft_params"]["fsample"] = cfg["ECEI_cfg"]["SampleRate"] * 1e3
            my_fft = task_fft_scipy(10_000, cfg["fft_params"], normalize=True, detrend=True)
            fft_params = my_fft.get_fft_params()

            # Create ADIOS reader object
            reader = reader_gen(cfg)

            # Create the task list
            logger.info(f"Storing metadata")
            task_list = []
            for task_config in cfg["task_list"]:
                task_list.append(task_spectral(task_config, fft_params, cfg["ECEI_cfg"]))
                store_backend.store_metadata(task_config, task_list[-1].get_dispatch_sequence())
                
            dq = queue.Queue()
            msg = None

            tic_main = timeit.default_timer()

            worker = threading.Thread(target=consume, args=(dq, executor, my_fft, task_list))
            worker.start()

            # reader.Open() is blocking until it opens the data file or receives the
            # data stream. Put this right before entering the main loop
            logger.info(f"{rank} Waiting for generator")
            reader.Open()
            last_step = 0

            rx_list = []
            while True:
                stepStatus = reader.BeginStep()
                if last_step == reader.CurrentStep():
                    continue

                if stepStatus:
                    # Read data
                    stream_data = reader.Get(adios2_varname, save=True)
                    rx_list.append(reader.CurrentStep())

                    # Generate message id and publish is
                    msg = AdiosMessage(tstep_idx=reader.CurrentStep(), data=stream_data)
                    dq.put(msg)
                    logger.info(f"Published message {msg}")
                    reader.EndStep()
                else:
                    logger.info(f"Exiting: StepStatus={stepStatus}")
                    dq.put(AdiosMessage(tstep_idx=None, data=None))
                    break

                if reader.CurrentStep() >= 90:
                    logger.info(f"Exiting: StepStatus={stepStatus}")
                else:
                    logger.info(f"rank{rank} Exiting: StepStatus={stepStatus}")
                    break


                last_step = reader.CurrentStep()

            logger.info("Exiting main loop")
            worker.join()
            logger.info("Workers have joined")
            dq.join()
            logger.info("Queue joined")

            # Shotdown the executioner
            executor.shutdown(wait=True)

            toc_main = timeit.default_timer()
            logger.info(f"Run {cfg['run_id']} finished in {(toc_main - tic_main):6.4f}s")
            logger.info(f"Processed time_chunks {rx_list}")
    # End MPICommExecutor section

if __name__ == "__main__":
    main()

<<<<<<< HEAD
# End of file processor_mpi.py
=======
<<<<<<< HEAD

# End of file processor_mpi.py
=======
<<<<<<< HEAD
# End of file processor_mpi.py
=======

# End of file processor_mpi.py
>>>>>>> 8d1396632742289d44d8722271da3ab0c2de0768
>>>>>>> 4e184bda8b6626512fb0743b8a2cae955ad86cff
>>>>>>> 50b3d537
<|MERGE_RESOLUTION|>--- conflicted
+++ resolved
@@ -215,18 +215,4 @@
 if __name__ == "__main__":
     main()
 
-<<<<<<< HEAD
-# End of file processor_mpi.py
-=======
-<<<<<<< HEAD
-
-# End of file processor_mpi.py
-=======
-<<<<<<< HEAD
-# End of file processor_mpi.py
-=======
-
-# End of file processor_mpi.py
->>>>>>> 8d1396632742289d44d8722271da3ab0c2de0768
->>>>>>> 4e184bda8b6626512fb0743b8a2cae955ad86cff
->>>>>>> 50b3d537
+# End of file processor_mpi.py