--- conflicted
+++ resolved
@@ -131,31 +131,5 @@
             cfg["transport"]["params"].update(Port = str(int(cfg["transport"]["params"]["Port"]) + self.rank))
         self.IO.SetParameters(cfg["transport"]["params"])
 
-<<<<<<< HEAD
-# End of file
-=======
-<<<<<<< HEAD
 
-class writer_bpfile(writer_base):
-    def __init__(self, cfg):
-        """Perform BP4 specific initialization on top of writer_base."""
-        super().__init__(cfg)
-        self.IO.SetEngine("BP4")
-        self.channel_name = gen_channel_name_v2(self.shotnr, self.chrg.to_str())
-
-    
-class writer_sst(writer_base):
-    def __init__(self, cfg):
-        """Perform SST specific initialization on top of writer_base."""
-        super().__init__(cfg)
-        self.IO.SetEngine("SST")
-        self.datapath = cfg["transport"]["datapath"]
-        self.channel_name = gen_channel_name_v2(self.shotnr, self.chrg.to_str())
-
-        return None
-
-# End of file a2_sender.py
-=======
-# End of file
->>>>>>> 8d1396632742289d44d8722271da3ab0c2de0768
->>>>>>> 4e184bda
+# End of file writers.py